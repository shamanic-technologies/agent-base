--- conflicted
+++ resolved
@@ -176,12 +176,8 @@
     'utility_github_deploy_code',
     'utility_firecrawl_extract_content',
     'utility_google_search',
-<<<<<<< HEAD
     'utility_google_maps',
     'utility_google_flights',
-=======
-    'utility_google_oauth',
->>>>>>> 7d25343f
     'utility_get_database',
     'utility_create_table',
     'utility_alter_table',
@@ -295,7 +291,6 @@
         required: ['query']
       }
     },
-<<<<<<< HEAD
     utility_google_maps: {
       name: 'utility_google_maps',
       description: 'Search for locations, businesses, and places using Google Maps',
@@ -363,21 +358,6 @@
           }
         },
         required: ['origin', 'destination']
-=======
-    utility_google_oauth: {
-      name: 'utility_google_oauth',
-      description: 'Generate a Google OAuth flow that creates a "Continue with Google" button in the UI',
-      schema: {
-        type: 'object',
-        properties: {
-          conversation_id: {
-            type: 'string',
-            description: 'The conversation ID for tracking the OAuth request context'
-          }
-        },
-        required: ['conversation_id'],
-        note: 'This will render a "Continue with Google" button in the UI that redirects users to Google authentication'
->>>>>>> 7d25343f
       }
     },
     utility_get_database: {
